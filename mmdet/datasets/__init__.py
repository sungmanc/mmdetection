--- conflicted
+++ resolved
@@ -13,11 +13,7 @@
 __all__ = [
     'CustomDataset', 'XMLDataset', 'CocoDataset', 'VOCDataset',
     'CityscapesDataset', 'GroupSampler', 'DistributedGroupSampler',
-<<<<<<< HEAD
     'build_dataloader', 'ConcatDataset', 'RepeatDataset', 'ExtraAugmentation',
     'WIDERFaceDataset', 'CrossroadDataset', 'CrossroadPersonDataset',
-=======
-    'build_dataloader', 'ConcatDataset', 'RepeatDataset', 'WIDERFaceDataset',
->>>>>>> f96e57d6
     'DATASETS', 'build_dataset'
 ]