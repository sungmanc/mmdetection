--- conflicted
+++ resolved
@@ -15,97 +15,51 @@
 import attr
 import inspect
 import json
+import numpy as np
 import os
-from pathlib import Path
-from shutil import Error, copyfile, copytree
+import ote_sdk.usecases.exportable_code.demo as demo
+import subprocess
 import sys
-import subprocess
 import tempfile
-from typing import Any, Dict, List, Optional, Tuple, Union
-
-import numpy as np
 from addict import Dict as ADDict
 from compression.api import DataLoader
 from compression.engines.ie_engine import IEEngine
 from compression.graph import load_model, save_model
-from compression.graph.model_utils import compress_model_weights, get_nodes_by_type
+from compression.graph.model_utils import (compress_model_weights,
+                                           get_nodes_by_type)
 from compression.pipeline.initializer import create_pipeline
-from ote_sdk.entities.annotation import Annotation, AnnotationSceneEntity, AnnotationSceneKind
+from openvino.model_zoo.model_api.adapters import OpenvinoAdapter, create_core
+from openvino.model_zoo.model_api.models import Model
+from ote_sdk.entities.annotation import AnnotationSceneEntity
 from ote_sdk.entities.datasets import DatasetEntity
-from ote_sdk.entities.inference_parameters import InferenceParameters, default_progress_callback
+from ote_sdk.entities.inference_parameters import (InferenceParameters,
+                                                   default_progress_callback)
 from ote_sdk.entities.label import LabelEntity
-from ote_sdk.entities.model import (
-    ModelEntity,
-    ModelFormat,
-    ModelOptimizationType,
-    ModelPrecision,
-    ModelStatus,
-    OptimizationMethod,
-)
+from ote_sdk.entities.model import (ModelEntity, ModelFormat,
+                                    ModelOptimizationType, ModelPrecision,
+                                    ModelStatus, OptimizationMethod)
 from ote_sdk.entities.optimization_parameters import OptimizationParameters
 from ote_sdk.entities.resultset import ResultSetEntity
-from ote_sdk.entities.scored_label import ScoredLabel
-from ote_sdk.entities.shapes.rectangle import Rectangle
 from ote_sdk.entities.task_environment import TaskEnvironment
 from ote_sdk.usecases.evaluation.metrics_helper import MetricsHelper
 from ote_sdk.usecases.exportable_code.inference import BaseInferencer
 from ote_sdk.usecases.exportable_code.prediction_to_annotation_converter import DetectionBoxToAnnotationConverter
-import ote_sdk.usecases.exportable_code.demo as demo
 from ote_sdk.usecases.tasks.interfaces.deployment_interface import IDeploymentTask
 from ote_sdk.usecases.tasks.interfaces.evaluate_interface import IEvaluationTask
 from ote_sdk.usecases.tasks.interfaces.inference_interface import IInferenceTask
 from ote_sdk.usecases.tasks.interfaces.optimization_interface import IOptimizationTask, OptimizationType
-
-from openvino.inference_engine import ExecutableNetwork, IECore, InferRequest
-from openvino.model_zoo.model_api.models import Model
-from openvino.model_zoo.model_api.adapters import create_core, OpenvinoAdapter
+from shutil import copyfile, copytree
+from typing import Any, Dict, List, Optional, Tuple, Union
+from zipfile import ZipFile
+
+from mmdet.utils.logger import get_root_logger
+from . import model_wrappers
 from .configuration import OTEDetectionConfig
-from mmdet.utils.logger import get_root_logger
-
-from zipfile import ZipFile
-from . import model_wrappers
 
 logger = get_root_logger()
 
 
-<<<<<<< HEAD
 class OpenVINODetectionInferencer(BaseInferencer):
-=======
-def get_output(net, outputs, name):
-    try:
-        key = net.get_ov_name_for_tensor(name)
-        assert key in outputs, f'"{key}" is not a valid output identifier'
-    except KeyError:
-        if name not in outputs:
-            raise KeyError(f'Failed to identify output "{name}"')
-        key = name
-    return outputs[key]
-
-
-def extract_detections(output, net, input_size):
-    if 'detection_out' in output:
-        detection_out = output['detection_out']
-        output['labels'] = detection_out[0, 0, :, 1].astype(np.int32)
-        output['boxes'] = detection_out[0, 0, :, 3:] # * np.tile(input_size, 2)
-        output['boxes'] = np.concatenate((output['boxes'], detection_out[0, 0, :, 2:3]), axis=1)
-        del output['detection_out']
-        return output
-
-    outs = output
-    output = {
-        'labels': get_output(net, outs, 'labels'),
-        'boxes': get_output(net, outs, 'boxes')
-    }
-    valid_detections_mask = output['labels'] >= 0
-    output['labels'] = output['labels'][valid_detections_mask]
-    output['boxes'] = output['boxes'][valid_detections_mask]
-    output['boxes'][:, :4] /= np.tile(input_size, 2)[None]
-    output['boxes'] = output['boxes'].astype(float)
-    return output
-
-
-class OpenVINODetectionInferencer(BaseOpenVINOInferencer):
->>>>>>> 35aac2b1
     def __init__(
         self,
         hparams: OTEDetectionConfig,
