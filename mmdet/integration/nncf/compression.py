--- conflicted
+++ resolved
@@ -229,61 +229,10 @@
     return compression_ctrl, model
 
 
-<<<<<<< HEAD
-def change_export_func_first_conv(model):
-    """ To avoid saturation issue
-    At the moment works only for mobilenet
-    """
-
-    def run_hacked_export_quantization(self, x):
-        from nncf.quantization.layers import (
-            ExportQuantizeToFakeQuantize, ExportQuantizeToONNXQuantDequant,
-            QuantizerExportMode, get_scale_zp_from_input_low_input_high)
-        from nncf.utils import no_jit_trace
-        with no_jit_trace():
-            input_range = abs(self.scale) + self.eps
-            # todo: take bias into account during input_low/input_high calculation
-            input_low = input_range * self.level_low / self.level_high
-            input_high = input_range
-
-            if self._export_mode == QuantizerExportMode.ONNX_QUANTIZE_DEQUANTIZE_PAIRS:
-                y_scale, y_zero_point = get_scale_zp_from_input_low_input_high(self.level_low,
-                                                                               self.level_high,
-                                                                               input_low,
-                                                                               input_high)
-
-        if self._export_mode == QuantizerExportMode.ONNX_QUANTIZE_DEQUANTIZE_PAIRS:
-            return ExportQuantizeToONNXQuantDequant.apply(x, y_scale, y_zero_point)
-        if self._export_mode == QuantizerExportMode.FAKE_QUANTIZE:
-            x = x / 2.0
-            return ExportQuantizeToFakeQuantize.apply(x, self.levels, input_low, input_high, input_low * 2,
-                                                      input_high * 2)
-        raise RuntimeError
-
-    logger = get_root_logger()
-    orig_model = model.get_nncf_wrapped_model()
-    try:
-        # pylint: disable=protected-access
-        module_ = orig_model.backbone.features.init_block.conv.pre_ops._modules['0']
-    except (AttributeError, KeyError) as e:
-        logger.info(f'Cannot change an export function for the first Conv due  {e}')
-        return model
-    module_.op.run_export_quantization = partial(run_hacked_export_quantization, module_.op)
-    logger.info('Change an export function for the first Conv to avoid saturation issue on AVX2, AVX512')
-    return model
-
-
-def is_compressed_model(module):
-=======
 def get_uncompressed_model(module):
->>>>>>> 75a1ecdf
     if not is_nncf_enabled():
-        return False
+        return module
     from nncf.nncf_network import NNCFNetwork
-    return isinstance(module, NNCFNetwork)
-
-
-def get_uncompressed_model(module):
-    if is_compressed_model(module):
+    if isinstance(module, NNCFNetwork):
         return module.get_nncf_wrapped_model()
     return module