--- conflicted
+++ resolved
@@ -1,7 +1,4 @@
-<<<<<<< HEAD
 import numpy as np
-=======
->>>>>>> 46801227
 import torch
 import torch.nn as nn
 
@@ -101,7 +98,6 @@
                                               gt_labels, gt_bboxes_ignore)
         return losses
 
-<<<<<<< HEAD
     def simple_test(self, img, img_metas, rescale=False, postprocess=True):
         x = self.extract_feat(img)
         outs = self.bbox_head(x)
@@ -130,34 +126,6 @@
                 det_bboxes[:, :4] /= np.asarray(scale_factor)
 
         bbox_results = bbox2result(det_bboxes, det_labels, num_classes)
-=======
-    def simple_test(self, img, img_metas, rescale=False):
-        """Test function without test time augmentation.
-
-        Args:
-            imgs (list[torch.Tensor]): List of multiple images
-            img_metas (list[dict]): List of image information.
-            rescale (bool, optional): Whether to rescale the results.
-                Defaults to False.
-
-        Returns:
-            list[list[np.ndarray]]: BBox results of each image and classes.
-                The outer list corresponds to each image. The inner list
-                corresponds to each class.
-        """
-        x = self.extract_feat(img)
-        outs = self.bbox_head(x)
-        bbox_list = self.bbox_head.get_bboxes(
-            *outs, img_metas, rescale=rescale)
-        # skip post-processing when exporting to ONNX
-        if torch.onnx.is_in_onnx_export():
-            return bbox_list
-
-        bbox_results = [
-            bbox2result(det_bboxes, det_labels, self.bbox_head.num_classes)
-            for det_bboxes, det_labels in bbox_list
-        ]
->>>>>>> 46801227
         return bbox_results
 
     def aug_test(self, imgs, img_metas, rescale=False):
