import argparse
import os
import warnings

import mmcv
import torch
from mmcv import Config, DictAction
from mmcv.cnn import fuse_conv_bn
from mmcv.parallel import MMDataParallel, MMDistributedDataParallel
<<<<<<< HEAD
from mmcv.runner import get_dist_info, init_dist, load_checkpoint

from mmdet.apis import get_fake_input, multi_gpu_test, single_gpu_test
from mmdet.core import wrap_fp16_model
from mmdet.datasets import build_dataloader, build_dataset
from mmdet.integration.nncf import (check_nncf_is_enabled,
                                    get_nncf_config_from_meta,
                                    is_checkpoint_nncf, wrap_nncf_model)
=======
from mmcv.runner import (get_dist_info, init_dist, load_checkpoint,
                         wrap_fp16_model)

from mmdet.apis import multi_gpu_test, single_gpu_test
from mmdet.datasets import (build_dataloader, build_dataset,
                            replace_ImageToTensor)
>>>>>>> 46801227
from mmdet.models import build_detector
from mmdet.parallel import MMDataCPU
from mmdet.utils import ExtendedDictAction


def parse_args():
    parser = argparse.ArgumentParser(
        description='MMDet test (and eval) a model')
    parser.add_argument('config', help='test config file path')
    parser.add_argument('checkpoint', help='checkpoint file')
    parser.add_argument('--out', help='output result file in pickle format')
    parser.add_argument(
        '--fuse-conv-bn',
        action='store_true',
        help='Whether to fuse conv and bn, this will slightly increase'
             'the inference speed')
    parser.add_argument(
        '--format-only',
        action='store_true',
        help='Format the output results without perform evaluation. It is'
             'useful when you want to format the result to a specific format and '
             'submit it to the test server')
    parser.add_argument(
        '--eval',
        type=str,
        nargs='+',
        help='evaluation metrics, which depends on the dataset, e.g., "bbox",'
             ' "segm", "proposal", "f1" for COCO, and "mAP", "recall" for PASCAL VOC')
    parser.add_argument('--show', action='store_true', help='show results')
    parser.add_argument(
        '--show-dir', help='directory where painted images will be saved')
    parser.add_argument(
        '--show-score-thr',
        type=float,
        default=0.3,
        help='score threshold (default: 0.3)')
    parser.add_argument(
        '--gpu-collect',
        action='store_true',
        help='whether to use gpu to collect results.')
    parser.add_argument(
        '--tmpdir',
        help='tmp directory used for collecting results from multiple '
             'workers, available when gpu-collect is not specified')
    parser.add_argument(
        '--cfg-options',
        nargs='+',
        action=DictAction,
        help='override some settings in the used config, the key-value pair '
        'in xxx=yyy format will be merged into config file. If the value to '
        'be overwritten is a list, it should be like key="[a,b]" or key=a,b '
        'It also allows nested list/tuple values, e.g. key="[(a,b),(c,d)]" '
        'Note that the quotation marks are necessary and that no white space '
        'is allowed.')
    parser.add_argument(
        '--options',
        nargs='+',
        action=DictAction,
        help='custom options for evaluation, the key-value pair in xxx=yyy '
        'format will be kwargs for dataset.evaluate() function (deprecate), '
        'change to --eval-options instead.')
    parser.add_argument(
        '--eval-options',
        nargs='+',
        action=DictAction,
        help='custom options for evaluation, the key-value pair in xxx=yyy '
        'format will be kwargs for dataset.evaluate() function')
    parser.add_argument(
        '--launcher',
        choices=['none', 'pytorch', 'slurm', 'mpi'],
        default='none',
        help='job launcher')
    parser.add_argument('--local_rank', type=int, default=0)
    parser.add_argument(
        '--update_config', nargs='+', action=ExtendedDictAction,
        help='Update configuration file by parameters specified here.')
    args = parser.parse_args()
    if 'LOCAL_RANK' not in os.environ:
        os.environ['LOCAL_RANK'] = str(args.local_rank)

    if args.options and args.eval_options:
        raise ValueError(
            '--options and --eval-options cannot be both '
            'specified, --options is deprecated in favor of --eval-options')
    if args.options:
        warnings.warn('--options is deprecated in favor of --eval-options')
        args.eval_options = args.options
    return args


def main():
    args = parse_args()

    assert args.out or args.eval or args.format_only or args.show \
           or args.show_dir, \
        ('Please specify at least one operation (save/eval/format/show the '
         'results / save the results) with the argument "--out", "--eval"'
         ', "--format-only", "--show" or "--show-dir"')

    if args.eval and args.format_only:
        raise ValueError('--eval and --format_only cannot be both specified')

    if args.out is not None and not args.out.endswith(('.pkl', '.pickle')):
        raise ValueError('The output file must be a pkl file.')

    cfg = Config.fromfile(args.config)
<<<<<<< HEAD
    if args.update_config:
        cfg.merge_from_dict(args.update_config)
=======
    if args.cfg_options is not None:
        cfg.merge_from_dict(args.cfg_options)
    # import modules from string list.
    if cfg.get('custom_imports', None):
        from mmcv.utils import import_modules_from_strings
        import_modules_from_strings(**cfg['custom_imports'])
>>>>>>> 46801227
    # set cudnn_benchmark
    if cfg.get('cudnn_benchmark', False):
        torch.backends.cudnn.benchmark = True
    cfg.model.pretrained = None
    if cfg.model.get('neck'):
        if isinstance(cfg.model.neck, list):
            for neck_cfg in cfg.model.neck:
                if neck_cfg.get('rfp_backbone'):
                    if neck_cfg.rfp_backbone.get('pretrained'):
                        neck_cfg.rfp_backbone.pretrained = None
        elif cfg.model.neck.get('rfp_backbone'):
            if cfg.model.neck.rfp_backbone.get('pretrained'):
                cfg.model.neck.rfp_backbone.pretrained = None

    # in case the test dataset is concatenated
    samples_per_gpu = 1
    if isinstance(cfg.data.test, dict):
        cfg.data.test.test_mode = True
        samples_per_gpu = cfg.data.test.pop('samples_per_gpu', 1)
        if samples_per_gpu > 1:
            # Replace 'ImageToTensor' to 'DefaultFormatBundle'
            cfg.data.test.pipeline = replace_ImageToTensor(
                cfg.data.test.pipeline)
    elif isinstance(cfg.data.test, list):
        for ds_cfg in cfg.data.test:
            ds_cfg.test_mode = True
        samples_per_gpu = max(
            [ds_cfg.pop('samples_per_gpu', 1) for ds_cfg in cfg.data.test])
        if samples_per_gpu > 1:
            for ds_cfg in cfg.data.test:
                ds_cfg.pipeline = replace_ImageToTensor(ds_cfg.pipeline)

    # init distributed env first, since logger depends on the dist info.
    if args.launcher == 'none':
        distributed = False
    else:
        distributed = True
        init_dist(args.launcher, **cfg.dist_params)

    # build the dataloader
    dataset = build_dataset(cfg.data.test)
    data_loader = build_dataloader(
        dataset,
        samples_per_gpu=samples_per_gpu,
        workers_per_gpu=cfg.data.workers_per_gpu,
        dist=distributed,
        shuffle=False)

    # build the model and load checkpoint
<<<<<<< HEAD
    model = build_detector(cfg.model, train_cfg=None, test_cfg=cfg.test_cfg)

    # nncf model wrapper
    if is_checkpoint_nncf(args.checkpoint) and not cfg.get('nncf_config'):
        # reading NNCF config from checkpoint
        nncf_part = get_nncf_config_from_meta(args.checkpoint)
        for k, v in nncf_part.items():
            cfg[k] = v

    if cfg.get('nncf_config'):
        check_nncf_is_enabled()
        if not is_checkpoint_nncf(args.checkpoint):
            raise RuntimeError('Trying to make testing with NNCF compression a model snapshot that was NOT trained with NNCF')
        cfg.load_from = args.checkpoint
        cfg.resume_from = None
        if torch.cuda.is_available():
            model = model.cuda()
        _, model = wrap_nncf_model(model, cfg, None, get_fake_input)
        checkpoint = torch.load(args.checkpoint, map_location=None)
    else:
        fp16_cfg = cfg.get('fp16', None)
        if fp16_cfg is not None:
            wrap_fp16_model(model)
        checkpoint = load_checkpoint(model, args.checkpoint, map_location='cpu')
        if args.fuse_conv_bn:  # TODO: FIXME: should it be inside this 'else' branch???
            from tools.fuse_conv_bn import fuse_module
            model = fuse_module(model)

=======
    cfg.model.train_cfg = None
    model = build_detector(cfg.model, test_cfg=cfg.get('test_cfg'))
    fp16_cfg = cfg.get('fp16', None)
    if fp16_cfg is not None:
        wrap_fp16_model(model)
    checkpoint = load_checkpoint(model, args.checkpoint, map_location='cpu')
    if args.fuse_conv_bn:
        model = fuse_conv_bn(model)
>>>>>>> 46801227
    # old versions did not save class info in checkpoints, this walkaround is
    # for backward compatibility
    if 'CLASSES' in checkpoint['meta']:
        model.CLASSES = checkpoint['meta']['CLASSES']
    else:
        model.CLASSES = dataset.CLASSES

    if torch.cuda.is_available():
        if not distributed:
            model = MMDataParallel(model, device_ids=[0])
            outputs = single_gpu_test(model, data_loader, args.show, args.show_dir,
                                      args.show_score_thr)
        else:
            model = MMDistributedDataParallel(
                model.cuda(),
                device_ids=[torch.cuda.current_device()],
                broadcast_buffers=False)
            outputs = multi_gpu_test(model, data_loader, args.tmpdir,
                                     args.gpu_collect)
    else:
        model = MMDataCPU(model)
        outputs = single_gpu_test(model, data_loader, args.show, args.show_dir,
                                  args.show_score_thr)

    rank, _ = get_dist_info()
    if rank == 0:
        if args.out:
            print(f'\nwriting results to {args.out}')
            mmcv.dump(outputs, args.out)
<<<<<<< HEAD
        kwargs = cfg.get('evaluation', {})
        kwargs.pop('interval', None)
        kwargs.pop('gpu_collect', None)
        kwargs.update({} if args.options is None else args.options)
        kwargs['metric'] = args.eval
        if args.format_only:
            dataset.format_results(outputs, **kwargs)
        if args.eval:
            dataset.evaluate(outputs, **kwargs)
=======
        kwargs = {} if args.eval_options is None else args.eval_options
        if args.format_only:
            dataset.format_results(outputs, **kwargs)
        if args.eval:
            eval_kwargs = cfg.get('evaluation', {}).copy()
            # hard-code way to remove EvalHook args
            for key in [
                    'interval', 'tmpdir', 'start', 'gpu_collect', 'save_best',
                    'rule'
            ]:
                eval_kwargs.pop(key, None)
            eval_kwargs.update(dict(metric=args.eval, **kwargs))
            print(dataset.evaluate(outputs, **eval_kwargs))
>>>>>>> 46801227


if __name__ == '__main__':
    main()<|MERGE_RESOLUTION|>--- conflicted
+++ resolved
@@ -7,23 +7,17 @@
 from mmcv import Config, DictAction
 from mmcv.cnn import fuse_conv_bn
 from mmcv.parallel import MMDataParallel, MMDistributedDataParallel
-<<<<<<< HEAD
-from mmcv.runner import get_dist_info, init_dist, load_checkpoint
 
 from mmdet.apis import get_fake_input, multi_gpu_test, single_gpu_test
 from mmdet.core import wrap_fp16_model
-from mmdet.datasets import build_dataloader, build_dataset
 from mmdet.integration.nncf import (check_nncf_is_enabled,
                                     get_nncf_config_from_meta,
                                     is_checkpoint_nncf, wrap_nncf_model)
-=======
 from mmcv.runner import (get_dist_info, init_dist, load_checkpoint,
                          wrap_fp16_model)
 
-from mmdet.apis import multi_gpu_test, single_gpu_test
 from mmdet.datasets import (build_dataloader, build_dataset,
                             replace_ImageToTensor)
->>>>>>> 46801227
 from mmdet.models import build_detector
 from mmdet.parallel import MMDataCPU
 from mmdet.utils import ExtendedDictAction
@@ -130,17 +124,14 @@
         raise ValueError('The output file must be a pkl file.')
 
     cfg = Config.fromfile(args.config)
-<<<<<<< HEAD
     if args.update_config:
         cfg.merge_from_dict(args.update_config)
-=======
-    if args.cfg_options is not None:
-        cfg.merge_from_dict(args.cfg_options)
+    #if args.cfg_options is not None:
+    #    cfg.merge_from_dict(args.cfg_options)
     # import modules from string list.
     if cfg.get('custom_imports', None):
         from mmcv.utils import import_modules_from_strings
         import_modules_from_strings(**cfg['custom_imports'])
->>>>>>> 46801227
     # set cudnn_benchmark
     if cfg.get('cudnn_benchmark', False):
         torch.backends.cudnn.benchmark = True
@@ -190,8 +181,7 @@
         shuffle=False)
 
     # build the model and load checkpoint
-<<<<<<< HEAD
-    model = build_detector(cfg.model, train_cfg=None, test_cfg=cfg.test_cfg)
+    model = build_detector(cfg.model, train_cfg=None, test_cfg=cfg.get('test_cfg'))
 
     # nncf model wrapper
     if is_checkpoint_nncf(args.checkpoint) and not cfg.get('nncf_config'):
@@ -219,16 +209,6 @@
             from tools.fuse_conv_bn import fuse_module
             model = fuse_module(model)
 
-=======
-    cfg.model.train_cfg = None
-    model = build_detector(cfg.model, test_cfg=cfg.get('test_cfg'))
-    fp16_cfg = cfg.get('fp16', None)
-    if fp16_cfg is not None:
-        wrap_fp16_model(model)
-    checkpoint = load_checkpoint(model, args.checkpoint, map_location='cpu')
-    if args.fuse_conv_bn:
-        model = fuse_conv_bn(model)
->>>>>>> 46801227
     # old versions did not save class info in checkpoints, this walkaround is
     # for backward compatibility
     if 'CLASSES' in checkpoint['meta']:
@@ -258,7 +238,6 @@
         if args.out:
             print(f'\nwriting results to {args.out}')
             mmcv.dump(outputs, args.out)
-<<<<<<< HEAD
         kwargs = cfg.get('evaluation', {})
         kwargs.pop('interval', None)
         kwargs.pop('gpu_collect', None)
@@ -268,21 +247,6 @@
             dataset.format_results(outputs, **kwargs)
         if args.eval:
             dataset.evaluate(outputs, **kwargs)
-=======
-        kwargs = {} if args.eval_options is None else args.eval_options
-        if args.format_only:
-            dataset.format_results(outputs, **kwargs)
-        if args.eval:
-            eval_kwargs = cfg.get('evaluation', {}).copy()
-            # hard-code way to remove EvalHook args
-            for key in [
-                    'interval', 'tmpdir', 'start', 'gpu_collect', 'save_best',
-                    'rule'
-            ]:
-                eval_kwargs.pop(key, None)
-            eval_kwargs.update(dict(metric=args.eval, **kwargs))
-            print(dataset.evaluate(outputs, **eval_kwargs))
->>>>>>> 46801227
 
 
 if __name__ == '__main__':
