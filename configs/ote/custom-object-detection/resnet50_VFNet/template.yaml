# Description.
name: Custom Object Detection VFNet
task_type: DETECTION
task_family: VISION
instantiation: "CLASS"
summary: VFNet with ResNet-50 backbone.
application:
  ~

# Algo backend.
framework: OTEDetection v2.9.1

# Task implementations.
entrypoints:
  base: mmdet.apis.ote.apis.detection.OTEDetectionTask
  openvino: mmdet.apis.ote.apis.detection.OpenVINODetectionTask
  nncf: mmdet.apis.ote.apis.detection.NNCFDetectionTask

# Hyperparameters.
hyper_parameters:
  base_path: ../../../../mmdet/apis/ote/apis/detection/configuration.yaml
  parameter_overrides:
    learning_parameters:
      batch_size:
        default_value: 4
      learning_rate:
        default_value: 0.01
      learning_rate_warmup_iters:
<<<<<<< HEAD
        default_value: 1200
    nncf_optimization:
      preset:
        default_value: Quantization
=======
        default_value: 500
>>>>>>> 6048c998

# Training resources.
max_nodes: 1
training_targets:
  - GPU<|MERGE_RESOLUTION|>--- conflicted
+++ resolved
@@ -26,14 +26,10 @@
       learning_rate:
         default_value: 0.01
       learning_rate_warmup_iters:
-<<<<<<< HEAD
-        default_value: 1200
+        default_value: 500
     nncf_optimization:
       preset:
         default_value: Quantization
-=======
-        default_value: 500
->>>>>>> 6048c998
 
 # Training resources.
 max_nodes: 1
